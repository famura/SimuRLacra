# Copyright (c) 2020, Fabio Muratore, Honda Research Institute Europe GmbH, and
# Technical University of Darmstadt.
# All rights reserved.
#
# Redistribution and use in source and binary forms, with or without
# modification, are permitted provided that the following conditions are met:
# 1. Redistributions of source code must retain the above copyright
#    notice, this list of conditions and the following disclaimer.
# 2. Redistributions in binary form must reproduce the above copyright
#    notice, this list of conditions and the following disclaimer in the
#    documentation and/or other materials provided with the distribution.
# 3. Neither the name of Fabio Muratore, Honda Research Institute Europe GmbH,
#    or Technical University of Darmstadt, nor the names of its contributors may
#    be used to endorse or promote products derived from this software without
#    specific prior written permission.
#
# THIS SOFTWARE IS PROVIDED BY THE COPYRIGHT HOLDERS AND CONTRIBUTORS "AS IS" AND
# ANY EXPRESS OR IMPLIED WARRANTIES, INCLUDING, BUT NOT LIMITED TO, THE IMPLIED
# WARRANTIES OF MERCHANTABILITY AND FITNESS FOR A PARTICULAR PURPOSE ARE
# DISCLAIMED. IN NO EVENT SHALL FABIO MURATORE, HONDA RESEARCH INSTITUTE EUROPE GMBH,
# OR TECHNICAL UNIVERSITY OF DARMSTADT BE LIABLE FOR ANY DIRECT, INDIRECT, INCIDENTAL,
# SPECIAL, EXEMPLARY, OR CONSEQUENTIAL DAMAGES (INCLUDING, BUT NOT LIMITED TO,
# PROCUREMENT OF SUBSTITUTE GOODS OR SERVICES; LOSS OF USE, DATA, OR PROFITS;
# OR BUSINESS INTERRUPTION) HOWEVER CAUSED AND ON ANY THEORY OF LIABILITY, WHETHER
# IN CONTRACT, STRICT LIABILITY, OR TORT (INCLUDING NEGLIGENCE OR OTHERWISE)
# ARISING IN ANY WAY OUT OF THE USE OF THIS SOFTWARE, EVEN IF ADVISED OF THE
# POSSIBILITY OF SUCH DAMAGE.

"""
Train an agent to solve the Quanser CartPole swing-up task using Self-Paced Domain Randomization with Proximal Policy Optimization
as a subroutine.
"""
import numpy as np
import torch as to
from torch.optim import lr_scheduler

import pyrado
from pyrado.algorithms.meta.spdr import SPDR
from pyrado.algorithms.step_based.gae import GAE
from pyrado.algorithms.step_based.ppo import PPO
from pyrado.domain_randomization.domain_parameter import SelfPacedDomainParam
from pyrado.domain_randomization.domain_randomizer import DomainRandomizer
from pyrado.domain_randomization.transformations import DomainParamTransform
from pyrado.environment_wrappers.action_normalization import ActNormWrapper
from pyrado.environment_wrappers.domain_randomization import DomainRandWrapperLive
from pyrado.environments.pysim.quanser_cartpole import QCartPoleSwingUpSim
from pyrado.logger.experiment import save_dicts_to_yaml, setup_experiment
from pyrado.policies.feed_back.fnn import FNNPolicy
from pyrado.spaces import ValueFunctionSpace
from pyrado.utils.argparser import get_argparser
from pyrado.utils.bijective_transformation import LogTransformation
from pyrado.utils.data_types import EnvSpec


if __name__ == "__main__":
    # Parse command line arguments
    parser = get_argparser()
    parser.add_argument("--frequency", default=250, type=int)
    parser.add_argument("--ppo_iterations", default=200, type=int)
    parser.add_argument("--spdr_iterations", default=75, type=int)
    parser.add_argument("--domain_params")
    args = parser.parse_args()

    # Experiment (set seed before creating the modules)
    ex_dir = setup_experiment(
        QCartPoleSwingUpSim.name,
        f"{PPO.name}_{FNNPolicy.name}",
<<<<<<< HEAD
        f"{args.frequency}Hz_{args.ppo_iterations}PPOIter_{args.spdr_iterations}SPDRIter_DomainParams-{args.domain_params}_seed_{args.seed}",
=======
        f"{args.frequency}Hz_DomainParams-{args.domain_params}_seed_{args.seed}",
>>>>>>> 86ab01e8
    )

    # Set seed if desired
    pyrado.set_seed(args.seed, verbose=True)

    # Environment
    env_hparam = dict(
        dt=1 / float(args.frequency),
        max_steps=int(6 * args.frequency),  # 6s
        long=False,
        simple_dynamics=False,
        wild_init=False,
    )
    env = QCartPoleSwingUpSim(**env_hparam)
    env = ActNormWrapper(env)

    # Policy
    policy_hparam = dict(hidden_sizes=[64, 64], hidden_nonlin=to.tanh)
    policy = FNNPolicy(spec=env.spec, **policy_hparam)

    # Critic
    vfcn_hparam = dict(hidden_sizes=[32, 32], hidden_nonlin=to.relu)  # FNN
    vfcn = FNNPolicy(spec=EnvSpec(env.obs_space, ValueFunctionSpace), **vfcn_hparam)
    critic_hparam = dict(
        gamma=0.9844224855479998,
        lamda=0.9700148505302241,
        num_epoch=5,
        batch_size=500,
        standardize_adv=False,
        lr=7.058326426522811e-4,
        max_grad_norm=6.0,
        lr_scheduler=lr_scheduler.ExponentialLR,
        lr_scheduler_hparam=dict(gamma=0.999),
    )
    critic = GAE(vfcn, **critic_hparam)

    # Subroutine
    algo_hparam = dict(
        max_iter=args.ppo_iterations,
        eps_clip=0.12648736789309026,
        min_steps=30 * env.max_steps,
        num_epoch=7,
        batch_size=500,
        std_init=0.7573286998997557,
        lr=6.999956625305722e-04,
        max_grad_norm=1.0,
        num_workers=8,
        lr_scheduler=lr_scheduler.ExponentialLR,
        lr_scheduler_hparam=dict(gamma=0.999),
    )
    env_spdr_params = []
    nominal_domain_params = env.get_nominal_domain_param()
    for domain_param_name in args.domain_params.split(","):
        nominal = nominal_domain_params[domain_param_name]
        if nominal < 1:
            nominal = np.log(nominal)
            env = DomainParamTransform(env, [domain_param_name], LogTransformation())
        env_spdr_params.append(dict(name=domain_param_name, mean=to.tensor([nominal])))
    env = DomainRandWrapperLive(
        env, randomizer=DomainRandomizer(*[SelfPacedDomainParam.make_broadening(**p) for p in env_spdr_params])
    )

    spdr_hparam = dict(
        kl_constraints_ub=8000,
        performance_lower_bound=400,
        kl_threshold=-np.inf,
        max_iter=args.spdr_iterations,
        max_subrtn_retries=1,
    )
    algo = SPDR(env, PPO(ex_dir, env, policy, critic, **algo_hparam), **spdr_hparam)

    # Save the hyper-parameters
    save_dicts_to_yaml(
        dict(env=env_hparam, seed=args.seed),
        dict(policy=policy_hparam),
        dict(critic=critic_hparam, vfcn=vfcn_hparam),
        dict(algo=algo_hparam, algo_name=algo.name),
        dict(algo=spdr_hparam, algo_name=algo.name, env_spdr_params=env_spdr_params),
        save_dir=ex_dir,
    )

    # Jeeeha
    algo.train(snapshot_mode="latest", seed=args.seed)<|MERGE_RESOLUTION|>--- conflicted
+++ resolved
@@ -65,11 +65,7 @@
     ex_dir = setup_experiment(
         QCartPoleSwingUpSim.name,
         f"{PPO.name}_{FNNPolicy.name}",
-<<<<<<< HEAD
-        f"{args.frequency}Hz_{args.ppo_iterations}PPOIter_{args.spdr_iterations}SPDRIter_DomainParams-{args.domain_params}_seed_{args.seed}",
-=======
         f"{args.frequency}Hz_DomainParams-{args.domain_params}_seed_{args.seed}",
->>>>>>> 86ab01e8
     )
 
     # Set seed if desired
