# Copyright (c) 2020, Fabio Muratore, Honda Research Institute Europe GmbH, and
# Technical University of Darmstadt.
# All rights reserved.
#
# Redistribution and use in source and binary forms, with or without
# modification, are permitted provided that the following conditions are met:
# 1. Redistributions of source code must retain the above copyright
#    notice, this list of conditions and the following disclaimer.
# 2. Redistributions in binary form must reproduce the above copyright
#    notice, this list of conditions and the following disclaimer in the
#    documentation and/or other materials provided with the distribution.
# 3. Neither the name of Fabio Muratore, Honda Research Institute Europe GmbH,
#    or Technical University of Darmstadt, nor the names of its contributors may
#    be used to endorse or promote products derived from this software without
#    specific prior written permission.
#
# THIS SOFTWARE IS PROVIDED BY THE COPYRIGHT HOLDERS AND CONTRIBUTORS "AS IS" AND
# ANY EXPRESS OR IMPLIED WARRANTIES, INCLUDING, BUT NOT LIMITED TO, THE IMPLIED
# WARRANTIES OF MERCHANTABILITY AND FITNESS FOR A PARTICULAR PURPOSE ARE
# DISCLAIMED. IN NO EVENT SHALL FABIO MURATORE, HONDA RESEARCH INSTITUTE EUROPE GMBH,
# OR TECHNICAL UNIVERSITY OF DARMSTADT BE LIABLE FOR ANY DIRECT, INDIRECT, INCIDENTAL,
# SPECIAL, EXEMPLARY, OR CONSEQUENTIAL DAMAGES (INCLUDING, BUT NOT LIMITED TO,
# PROCUREMENT OF SUBSTITUTE GOODS OR SERVICES; LOSS OF USE, DATA, OR PROFITS;
# OR BUSINESS INTERRUPTION) HOWEVER CAUSED AND ON ANY THEORY OF LIABILITY, WHETHER
# IN CONTRACT, STRICT LIABILITY, OR TORT (INCLUDING NEGLIGENCE OR OTHERWISE)
# ARISING IN ANY WAY OUT OF THE USE OF THIS SOFTWARE, EVEN IF ADVISED OF THE
# POSSIBILITY OF SUCH DAMAGE.

"""
Train an agent to solve the Quanser Qube swing-up task using Self-Paced Domain Radnomization using Proximal Policy Optimization
as a subroutine.
"""
import numpy as np
import torch as to
from torch.optim import lr_scheduler

import pyrado
from pyrado.algorithms.meta.spdr import SPDR
from pyrado.algorithms.step_based.gae import GAE
from pyrado.algorithms.step_based.ppo import PPO
from pyrado.domain_randomization.domain_parameter import SelfPacedDomainParam
from pyrado.domain_randomization.domain_randomizer import DomainRandomizer
from pyrado.environment_wrappers.action_normalization import ActNormWrapper
from pyrado.environment_wrappers.domain_randomization import DomainRandWrapperLive
from pyrado.environments.pysim.quanser_qube import QQubeSwingUpSim
from pyrado.logger.experiment import save_dicts_to_yaml, setup_experiment
from pyrado.policies.feed_back.fnn import FNNPolicy
from pyrado.spaces import ValueFunctionSpace
from pyrado.utils.argparser import get_argparser
from pyrado.utils.data_types import EnvSpec


if __name__ == "__main__":
    # Parse command line arguments
    parser = get_argparser()
    parser.add_argument("--frequency", default=250, type=int)
    parser.set_defaults(max_steps=600)
    parser.add_argument("--ppo_iterations", default=150, type=int)
    parser.add_argument("--spdr_iterations", default=50, type=int)
    parser.add_argument("--cov_only", action="store_true")
    args = parser.parse_args()

    # Experiment (set seed before creating the modules)
    ex_dir = setup_experiment(
        QQubeSwingUpSim.name,
        f"{PPO.name}_{FNNPolicy.name}",
<<<<<<< HEAD
        f"{args.frequency}Hz_{args.ppo_iterations}PPOIter_{args.spdr_iterations}SPDRIter_cov_only{args.cov_only}_seed_{args.seed}",
=======
        f"{args.frequency}Hz_covonly_{args.cov_only}_seed_{args.seed}",
>>>>>>> 86ab01e8
    )

    # Set seed if desired
    pyrado.set_seed(args.seed, verbose=True)

    # Environment
    env_hparams = dict(dt=1 / float(args.frequency), max_steps=args.max_steps)
    env = QQubeSwingUpSim(**env_hparams)
    env = ActNormWrapper(env)

    # Policy
    policy_hparam = dict(hidden_sizes=[64, 64], hidden_nonlin=to.tanh)  # FNN
    # policy_hparam = dict(hidden_size=32, num_recurrent_layers=1)  # LSTM & GRU
    policy = FNNPolicy(spec=env.spec, **policy_hparam)
    # policy = GRUPolicy(spec=env.spec, **policy_hparam)

    # Critic
    vfcn_hparam = dict(hidden_sizes=[32, 32], hidden_nonlin=to.relu)  # FNN
    # vfcn_hparam = dict(hidden_size=32, num_recurrent_layers=1)  # LSTM & GRU
    vfcn = FNNPolicy(spec=EnvSpec(env.obs_space, ValueFunctionSpace), **vfcn_hparam)
    # vfcn = GRUPolicy(spec=EnvSpec(env.obs_space, ValueFunctionSpace), **vfcn_hparam)
    critic_hparam = dict(
        gamma=0.9844224855479998,
        lamda=0.9700148505302241,
        num_epoch=5,
        batch_size=500,
        standardize_adv=False,
        lr=7.058326426522811e-4,
        max_grad_norm=6.0,
        lr_scheduler=lr_scheduler.ExponentialLR,
        lr_scheduler_hparam=dict(gamma=0.999),
    )
    critic = GAE(vfcn, **critic_hparam)

    # Subroutine
    algo_hparam = dict(
        max_iter=args.ppo_iterations,
        eps_clip=0.12648736789309026,
        min_steps=30 * env.max_steps,
        num_epoch=7,
        batch_size=500,
        std_init=0.7573286998997557,
        lr=6.999956625305722e-04,
        max_grad_norm=1.0,
        num_workers=8,
        lr_scheduler=lr_scheduler.ExponentialLR,
        lr_scheduler_hparam=dict(gamma=0.999),
    )
    env_spdr_param = dict(
        name=["gravity_const", "motor_resistance"],
        target_mean=to.tensor([9.81, 8.4]),
        target_cov_flat=to.tensor([1.0, 1.0]),
        init_mean=to.tensor([9.81, 8.4]),
        init_cov_flat=to.tensor([0.01, 0.01]),
        clip_lo=-pyrado.inf,
        clip_up=+pyrado.inf,
    )
    env = DomainRandWrapperLive(env, randomizer=DomainRandomizer(SelfPacedDomainParam(**env_spdr_param)))

    spdr_hparam = dict(
        kl_constraints_ub=10,
        performance_lower_bound=250,
        kl_threshold=-np.inf,
        max_iter=args.spdr_iterations,
        optimize_mean=not args.cov_only,
        max_subrtn_retries=1,
    )
    algo = SPDR(env, PPO(ex_dir, env, policy, critic, **algo_hparam), **spdr_hparam)

    # Save the hyper-parameters
    save_dicts_to_yaml(
        dict(env=env_hparams, seed=args.seed),
        dict(policy=policy_hparam),
        dict(critic=critic_hparam, vfcn=vfcn_hparam),
        dict(subrtn=algo_hparam, subrtn_name=PPO.name),
        dict(algo=spdr_hparam, algo_name=algo.name, env_spdr_param=env_spdr_param),
        save_dir=ex_dir,
    )

    # Jeeeha
    algo.train(snapshot_mode="latest", seed=args.seed)<|MERGE_RESOLUTION|>--- conflicted
+++ resolved
@@ -64,11 +64,7 @@
     ex_dir = setup_experiment(
         QQubeSwingUpSim.name,
         f"{PPO.name}_{FNNPolicy.name}",
-<<<<<<< HEAD
-        f"{args.frequency}Hz_{args.ppo_iterations}PPOIter_{args.spdr_iterations}SPDRIter_cov_only{args.cov_only}_seed_{args.seed}",
-=======
         f"{args.frequency}Hz_covonly_{args.cov_only}_seed_{args.seed}",
->>>>>>> 86ab01e8
     )
 
     # Set seed if desired
