# Copyright (c) 2020, Fabio Muratore, Honda Research Institute Europe GmbH, and
# Technical University of Darmstadt.
# All rights reserved.
#
# Redistribution and use in source and binary forms, with or without
# modification, are permitted provided that the following conditions are met:
# 1. Redistributions of source code must retain the above copyright
#    notice, this list of conditions and the following disclaimer.
# 2. Redistributions in binary form must reproduce the above copyright
#    notice, this list of conditions and the following disclaimer in the
#    documentation and/or other materials provided with the distribution.
# 3. Neither the name of Fabio Muratore, Honda Research Institute Europe GmbH,
#    or Technical University of Darmstadt, nor the names of its contributors may
#    be used to endorse or promote products derived from this software without
#    specific prior written permission.
#
# THIS SOFTWARE IS PROVIDED BY THE COPYRIGHT HOLDERS AND CONTRIBUTORS "AS IS" AND
# ANY EXPRESS OR IMPLIED WARRANTIES, INCLUDING, BUT NOT LIMITED TO, THE IMPLIED
# WARRANTIES OF MERCHANTABILITY AND FITNESS FOR A PARTICULAR PURPOSE ARE
# DISCLAIMED. IN NO EVENT SHALL FABIO MURATORE, HONDA RESEARCH INSTITUTE EUROPE GMBH,
# OR TECHNICAL UNIVERSITY OF DARMSTADT BE LIABLE FOR ANY DIRECT, INDIRECT, INCIDENTAL,
# SPECIAL, EXEMPLARY, OR CONSEQUENTIAL DAMAGES (INCLUDING, BUT NOT LIMITED TO,
# PROCUREMENT OF SUBSTITUTE GOODS OR SERVICES; LOSS OF USE, DATA, OR PROFITS;
# OR BUSINESS INTERRUPTION) HOWEVER CAUSED AND ON ANY THEORY OF LIABILITY, WHETHER
# IN CONTRACT, STRICT LIABILITY, OR TORT (INCLUDING NEGLIGENCE OR OTHERWISE)
# ARISING IN ANY WAY OUT OF THE USE OF THIS SOFTWARE, EVEN IF ADVISED OF THE
# POSSIBILITY OF SUCH DAMAGE.

import os.path as osp
from abc import abstractmethod
from typing import Optional

import mujoco
import numpy as np
from init_args_serializer import Serializable

import pyrado
from pyrado.environments.mujoco.base import MujocoSimEnv
from pyrado.environments.quanser import MAX_ACT_QQ
from pyrado.spaces.base import Space
from pyrado.spaces.box import BoxSpace
from pyrado.tasks.base import Task
from pyrado.tasks.desired_state import RadiallySymmDesStateTask
from pyrado.tasks.reward_functions import ExpQuadrErrRewFcn


class QQubeMjSim(MujocoSimEnv, Serializable):
    def __init__(
        self,
        frame_skip: int = 4,
        dt: Optional[float] = None,
        max_steps: int = pyrado.inf,
        task_args: Optional[dict] = None,
    ):
        """
        Constructor

        :param frame_skip: number of simulation frames for which the same action is held, results in a multiplier of
                           the time step size `dt`
        :param dt: by default the time step size is the one from the mujoco config file multiplied by the number of
                   frame skips (legacy from OpenAI environments). By passing an explicit `dt` value, this can be
                   overwritten. Possible use case if if you know that you recorded a trajectory with a specific `dt`.
        :param max_steps: max number of simulation time steps
        :param task_args: arguments for the task construction
        """
        Serializable._init(self, locals())
        model_path = osp.join(pyrado.MUJOCO_ASSETS_DIR, "furuta_pendulum.xml")
        super().__init__(model_path, frame_skip, dt, max_steps, task_args)
        self.camera_config = dict(distance=1.0, lookat=np.array((0.0, 0.0, 0.0)), elevation=-25.0, azimuth=180.0)

    @abstractmethod
    def _create_task(self, task_args: dict) -> Task:
        raise NotImplementedError

    @property
    def obs_space(self) -> Space:
        max_obs = np.array([1.0, 1.0, 1.0, 1.0, 20 * np.pi, 20 * np.pi])  # [-, -, -, -, rad/s, rad/s]
        return BoxSpace(
            -max_obs, max_obs, labels=["sin_theta", "cos_theta", "sin_alpha", "cos_alpha", "theta_dot", "alpha_dot"]
        )

    @property
    def act_space(self) -> Space:
        return BoxSpace(-MAX_ACT_QQ, MAX_ACT_QQ, labels=["V"])

    @classmethod
    def get_nominal_domain_param(cls) -> dict:
        return dict(
            gravity_const=9.81,  # gravity [m/s**2]
            motor_resistance=8.4,  # motor resistance [Ohm]
            motor_back_emf=0.042,  # motor back-emf constant [V*s/rad]
            mass_rot_pole=0.095,  # rotary arm mass [kg]
            length_rot_pole=0.085,  # rotary arm length [m]
            damping_rot_pole=5e-6,  # rotary arm viscous damping [N*m*s/rad], original: 0.0015, identified: 5e-6
            mass_pend_pole=0.024,  # pendulum link mass [kg]
            length_pend_pole=0.129,  # pendulum link length [m]
            damping_pend_pole=1e-6,  # pendulum link viscous damping [N*m*s/rad], original: 0.0005, identified: 1e-6
            voltage_thold_neg=0,  # min. voltage required to move the servo in negative the direction [V]
            voltage_thold_pos=0,  # min. voltage required to move the servo in positive the direction [V]
        )

    def _mujoco_step(self, act: np.ndarray) -> dict:
        assert self.act_space.contains(act, verbose=True)

        voltage_thold_neg = self.domain_param["voltage_thold_neg"]
        voltage_thold_pos = self.domain_param["voltage_thold_pos"]
        motor_back_emf = self.domain_param["motor_back_emf"]
        motor_resistance = self.domain_param["motor_resistance"]

        # Apply a voltage dead zone, i.e. below a certain amplitude the system is will not move.
        # This is a very simple model of static friction.
        if voltage_thold_neg <= act <= voltage_thold_pos:
            act = 0

        # Decompose state
        _, _, theta_dot, _ = self.state

        # Compute the torques for the PD controller and clip them to their max values
        torque = (
            motor_back_emf * (float(act) - motor_back_emf * theta_dot) / motor_resistance
        )  # act is a scalar array, causing warning on later np.array construction

        # Apply the torques to the robot
        self.data.ctrl[:] = torque

        # Call MuJoCo
<<<<<<< HEAD
        try:
            mujoco.mj_step(self.model, self.data)
        except mujoco.FatalError:
            mjsim_crashed = True
=======
        mujoco.mj_step(self.model, self.data)
>>>>>>> 2477928d

        qpos = self.data.qpos.copy()
        qvel = self.data.qvel.copy()
        self.state = np.concatenate([qpos, qvel])

        # If state is out of bounds (this is normally checked by the task, but does not work because of the mask)
        state_oob = not self.state_space.contains(self.state)

        return dict(
            qpos=qpos,
            qvel=qvel,
            failed=state_oob,
        )

    def observe(self, state: np.ndarray) -> np.ndarray:
        return np.array([np.sin(state[0]), np.cos(state[0]), np.sin(state[1]), np.cos(state[1]), state[2], state[3]])

    def _adapt_model_file(self, xml_model: str, domain_param: dict) -> str:
        length_pend_pole = domain_param["length_pend_pole"]
        length_rot_pole = domain_param["length_rot_pole"]
        xml_model = xml_model.replace("[0.13-length_pend_pole]", str(0.13 - length_pend_pole))
        xml_model = xml_model.replace("[0.0055+length_rot_pole]", str(0.0055 + length_rot_pole))
        return super()._adapt_model_file(xml_model, domain_param)


class QQubeSwingUpMjSim(QQubeMjSim):
    name: str = "qq-mj-su"

    @property
    def state_space(self) -> Space:
        max_state = np.array([115.0 / 180 * np.pi, 4 * np.pi, 20 * np.pi, 20 * np.pi])  # [rad, rad, rad/s, rad/s]
        return BoxSpace(-max_state, max_state, labels=["theta", "alpha", "theta_dot", "alpha_dot"])

    @property
    def init_space(self) -> Space:
        max_init_state = np.array([2.0, 1.0, 0.5, 0.5]) / 180 * np.pi  # [rad, rad, rad/s, rad/s]
        return BoxSpace(-max_init_state, max_init_state, labels=["theta", "alpha", "theta_dot", "alpha_dot"])

    def _create_task(self, task_args: dict) -> Task:
        # Define the task including the reward function
        state_des = task_args.get("state_des", np.array([0.0, np.pi, 0.0, 0.0]))
        Q = task_args.get("Q", np.diag([1.0, 1.0, 2e-2, 5e-3]))  # former: [3e-1, 1.0, 2e-2, 5e-3]
        R = task_args.get("R", np.diag([4e-3]))

        return RadiallySymmDesStateTask(self.spec, state_des, ExpQuadrErrRewFcn(Q, R), idcs=[1])


class QQubeStabMjSim(QQubeMjSim):
    name: str = "qq-mj-st"

    @property
    def state_space(self) -> Space:
        max_state = np.array([115.0 / 180 * np.pi, 4 * np.pi, 20 * np.pi, 20 * np.pi])  # [rad, rad, rad/s, rad/s]
        return BoxSpace(-max_state, max_state, labels=["theta", "alpha", "theta_dot", "alpha_dot"])

    @property
    def init_space(self) -> Space:
        min_init_state = np.array([-5.0 / 180 * np.pi, 175.0 / 180 * np.pi, 0, 0])  # [rad, rad, rad/s, rad/s]
        max_init_state = np.array([5.0 / 180 * np.pi, 185.0 / 180 * np.pi, 0, 0])  # [rad, rad, rad/s, rad/s]
        return BoxSpace(min_init_state, max_init_state, labels=["theta", "alpha", "theta_dot", "alpha_dot"])

    def _create_task(self, task_args: dict) -> Task:
        # Define the task including the reward function
        state_des = task_args.get("state_des", np.array([0.0, np.pi, 0.0, 0.0]))
        Q = task_args.get("Q", np.diag([3.0, 4.0, 2.0, 2.0]))
        R = task_args.get("R", np.diag([5e-2]))

        return RadiallySymmDesStateTask(self.spec, state_des, ExpQuadrErrRewFcn(Q, R), idcs=[1])<|MERGE_RESOLUTION|>--- conflicted
+++ resolved
@@ -124,14 +124,10 @@
         self.data.ctrl[:] = torque
 
         # Call MuJoCo
-<<<<<<< HEAD
         try:
             mujoco.mj_step(self.model, self.data)
         except mujoco.FatalError:
             mjsim_crashed = True
-=======
-        mujoco.mj_step(self.model, self.data)
->>>>>>> 2477928d
 
         qpos = self.data.qpos.copy()
         qvel = self.data.qvel.copy()
