# Copyright (c) 2020, Fabio Muratore, Honda Research Institute Europe GmbH, and
# Technical University of Darmstadt.
# All rights reserved.
#
# Redistribution and use in source and binary forms, with or without
# modification, are permitted provided that the following conditions are met:
# 1. Redistributions of source code must retain the above copyright
#    notice, this list of conditions and the following disclaimer.
# 2. Redistributions in binary form must reproduce the above copyright
#    notice, this list of conditions and the following disclaimer in the
#    documentation and/or other materials provided with the distribution.
# 3. Neither the name of Fabio Muratore, Honda Research Institute Europe GmbH,
#    or Technical University of Darmstadt, nor the names of its contributors may
#    be used to endorse or promote products derived from this software without
#    specific prior written permission.
#
# THIS SOFTWARE IS PROVIDED BY THE COPYRIGHT HOLDERS AND CONTRIBUTORS "AS IS" AND
# ANY EXPRESS OR IMPLIED WARRANTIES, INCLUDING, BUT NOT LIMITED TO, THE IMPLIED
# WARRANTIES OF MERCHANTABILITY AND FITNESS FOR A PARTICULAR PURPOSE ARE
# DISCLAIMED. IN NO EVENT SHALL FABIO MURATORE, HONDA RESEARCH INSTITUTE EUROPE GMBH,
# OR TECHNICAL UNIVERSITY OF DARMSTADT BE LIABLE FOR ANY DIRECT, INDIRECT, INCIDENTAL,
# SPECIAL, EXEMPLARY, OR CONSEQUENTIAL DAMAGES (INCLUDING, BUT NOT LIMITED TO,
# PROCUREMENT OF SUBSTITUTE GOODS OR SERVICES; LOSS OF USE, DATA, OR PROFITS;
# OR BUSINESS INTERRUPTION) HOWEVER CAUSED AND ON ANY THEORY OF LIABILITY, WHETHER
# IN CONTRACT, STRICT LIABILITY, OR TORT (INCLUDING NEGLIGENCE OR OTHERWISE)
# ARISING IN ANY WAY OUT OF THE USE OF THIS SOFTWARE, EVEN IF ADVISED OF THE
# POSSIBILITY OF SUCH DAMAGE.

from abc import abstractmethod
from copy import deepcopy
from typing import Optional

import numpy as np
import torch as to

import pyrado
from pyrado.algorithms.base import Algorithm
from pyrado.environments.base import Env
from pyrado.exploration.stochastic_params import StochasticParamExplStrat
from pyrado.logger.step import StepLogger
from pyrado.policies.base import Policy
from pyrado.sampling.cvar_sampler import CVaRSampler
from pyrado.sampling.parameter_exploration_sampler import ParameterExplorationSampler, ParameterSamplingResult
from pyrado.utils.input_output import print_cbt


class ParameterExploring(Algorithm):
    """Base for all algorithms that explore directly in the policy parameter space"""

    def __init__(
        self,
        save_dir: pyrado.PathLike,
        env: Env,
        policy: Policy,
        max_iter: int,
        num_init_states_per_domain: int,
        num_domains: int,
        pop_size: Optional[int] = None,
        num_workers: int = 4,
        logger: Optional[StepLogger] = None,
    ):
        """
        Constructor

        :param save_dir: directory to save the snapshots i.e. the results in
        :param env: the environment which the policy operates
        :param policy: policy to be updated
        :param max_iter: maximum number of iterations (i.e. policy updates) that this algorithm runs
        :param num_init_states_per_domain: number of rollouts to cover the variance over initial states
        :param num_domains: number of rollouts due to the variance over domain parameters
        :param pop_size: number of solutions in the population, pass `None` to use a default that scales logarithmically
                         with the number of policy parameters
        :param num_workers: number of environments for parallel sampling
        :param logger: logger for every step of the algorithm, if `None` the default logger will be created
        """
        if not isinstance(env, Env):
            raise pyrado.TypeErr(given=env, expected_type=Env)
        if not (isinstance(pop_size, int) or pop_size is None):
            raise pyrado.TypeErr(given=pop_size, expected_type=int)
        if isinstance(pop_size, int) and pop_size <= 0:
            raise pyrado.ValueErr(given=pop_size, g_constraint="0")

        # Call Algorithm's constructor
        super().__init__(save_dir, max_iter, policy, logger)

        self._env = env

        # Auto-select population size if needed
        if pop_size is None:
            pop_size = 4 + int(3 * np.log(policy.num_param))
            print_cbt(f"Initialized population size to {pop_size}.", "y")
        self.pop_size = pop_size

        # Create sampler
        self._sampler = ParameterExplorationSampler(
            env,
            policy,
            num_init_states_per_domain=num_init_states_per_domain,
            num_domains=num_domains,
            num_workers=num_workers,
        )

        # Stopping criterion
        self.ret_avg_stack = 1e3 * np.random.randn(20)  # stack size = 20
        self.thold_ret_std = 1e-1  # algorithm terminates if below for multiple iterations

        # Saving the best policy (this is not the mean for policy parameter exploration)
        self.best_policy_param = policy.param_values.clone()

        # Set this in subclasses
        self._expl_strat = None

    @property
    def env(self) -> Env:
        """Get the environment in which the algorithm exploration trains."""
        return self._env

    @property
    def expl_strat(self) -> StochasticParamExplStrat:
        return self._expl_strat

<<<<<<< HEAD
    def algo_stopping_criterion_met(self) -> bool:
=======
    @property
    def sampler(self) -> ParameterExplorationSampler:
        return self._sampler

    @sampler.setter
    def sampler(self, sampler: ParameterExplorationSampler):
        if not isinstance(sampler, (ParameterExplorationSampler, CVaRSampler)):
            raise pyrado.TypeErr(given=sampler, expected_type=(ParameterExplorationSampler, CVaRSampler))
        self._sampler = sampler

    def stopping_criterion_met(self) -> bool:
>>>>>>> 496770f2
        """
        Check if the average reward of the mean policy did not change more than the specified threshold over the
        last iterations.
        """
        if np.std(self.ret_avg_stack) < self.thold_ret_std:
            return True
        else:
            return False

    def reset(self, seed: int = None):
        # Reset the exploration strategy, internal variables and the random seeds
        super().reset(seed)

    def step(self, snapshot_mode: str, meta_info: Optional[dict] = None):
        # Sample new policy parameters
        param_sets = self._expl_strat.sample_param_sets(
            self._policy.param_values,
            self.pop_size,
            # If you do not want to include the current policy parameters, be aware that you also have to do follow-up
            # changes in the update() functions in all subclasses of ParameterExploring
            include_nominal_params=True,
        )

        with to.no_grad():
            # Sample rollouts using these parameters
            param_samp_res = self.sampler.sample(param_sets)

        # Evaluate the current policy (first one in list if include_nominal_params is True)
        ret_avg_curr = param_samp_res[0].mean_undiscounted_return

        # Store the average return for the stopping criterion
        self.ret_avg_stack = np.delete(self.ret_avg_stack, 0)
        self.ret_avg_stack = np.append(self.ret_avg_stack, ret_avg_curr)

        all_rets = param_samp_res.mean_returns
        all_lengths = np.array([len(ro) for pss in param_samp_res for ro in pss.rollouts])

        # Log metrics computed from the old policy (before the update)
        self._cnt_samples += int(np.sum(all_lengths))
        self.logger.add_value("curr policy return", ret_avg_curr, 4)
        self.logger.add_value("max return", np.max(all_rets), 4)
        self.logger.add_value("median return", np.median(all_rets), 4)
        self.logger.add_value("min return", np.min(all_rets), 4)
        self.logger.add_value("avg return", np.mean(all_rets), 4)
        self.logger.add_value("std return", np.std(all_rets), 4)
        self.logger.add_value("avg rollout len", np.mean(all_lengths), 4)
        self.logger.add_value("num total samples", self._cnt_samples)
        self.logger.add_value(
            "min mag policy param", self._policy.param_values[to.argmin(abs(self._policy.param_values))]
        )
        self.logger.add_value(
            "max mag policy param", self._policy.param_values[to.argmax(abs(self._policy.param_values))]
        )

        # Extract the best policy parameter sample for saving it later
        self.best_policy_param = param_samp_res.parameters[np.argmax(param_samp_res.mean_returns)].clone()

        # Save snapshot data
        self.make_snapshot(snapshot_mode, float(np.max(param_samp_res.mean_returns)), meta_info)

        # Update the policy
        self.update(param_samp_res, ret_avg_curr)

    @abstractmethod
    def update(self, param_results: ParameterSamplingResult, ret_avg_curr: float):
        """
        Update the policy from the given samples.

        :param param_results: Sampled parameters with evaluation
        :param ret_avg_curr: Average return for the current parameters
        """
        raise NotImplementedError

    def save_snapshot(self, meta_info: Optional[dict] = None):
        super().save_snapshot(meta_info)

        # Save the best element of the current population
        best_policy = deepcopy(self._policy)
        best_policy.param_values = self.best_policy_param

        if meta_info is not None:
            # This algorithm instance is a subroutine of another alogrithm
            pyrado.save(
                best_policy,
                "policy.pt",
                self.save_dir,
                prefix=meta_info.get("prefix", ""),
                suffix=meta_info.get("suffix", ""),
                use_state_dict=True,
            )

        if meta_info is None:
            # This algorithm instance is not a subroutine of another algorithm
            pyrado.save(best_policy, "policy.pt", self.save_dir, use_state_dict=True)
            pyrado.save(self._env, "env.pkl", self.save_dir)<|MERGE_RESOLUTION|>--- conflicted
+++ resolved
@@ -119,9 +119,6 @@
     def expl_strat(self) -> StochasticParamExplStrat:
         return self._expl_strat
 
-<<<<<<< HEAD
-    def algo_stopping_criterion_met(self) -> bool:
-=======
     @property
     def sampler(self) -> ParameterExplorationSampler:
         return self._sampler
@@ -132,8 +129,7 @@
             raise pyrado.TypeErr(given=sampler, expected_type=(ParameterExplorationSampler, CVaRSampler))
         self._sampler = sampler
 
-    def stopping_criterion_met(self) -> bool:
->>>>>>> 496770f2
+    def algo_stopping_criterion_met(self) -> bool:
         """
         Check if the average reward of the mean policy did not change more than the specified threshold over the
         last iterations.
