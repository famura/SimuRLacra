--- conflicted
+++ resolved
@@ -29,7 +29,6 @@
 import os.path as osp
 from typing import Mapping, Optional, Union
 
-import numpy as np
 import torch as to
 from sbi.inference import SNPE_C
 from sbi.inference.base import simulate_for_sbi
@@ -37,11 +36,6 @@
 
 import pyrado
 from pyrado.algorithms.base import Algorithm
-<<<<<<< HEAD
-from pyrado.algorithms.inference.snpea import SNPEA
-from pyrado.algorithms.meta.npdr import NPDR
-=======
->>>>>>> a5bbcf5a
 from pyrado.algorithms.meta.sbi_base import SBIBase
 from pyrado.algorithms.utils import until_thold_exceeded
 from pyrado.environment_wrappers.base import EnvWrapper
