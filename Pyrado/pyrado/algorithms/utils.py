--- conflicted
+++ resolved
@@ -27,12 +27,8 @@
 # POSSIBILITY OF SUCH DAMAGE.
 
 import functools
+import joblib
 import os.path as osp
-<<<<<<< HEAD
-=======
-
-import joblib
->>>>>>> 9c92adcc
 import torch as to
 from copy import deepcopy
 from torch.distributions import Distribution
@@ -132,13 +128,8 @@
     """
     if not isinstance(name, str):
         raise pyrado.TypeErr(given=name, expected_type=str)
-<<<<<<< HEAD
-    if not (file_ext == 'pt'):
-        raise pyrado.ValueErr(given=file_ext, eq_constraint='pt')
-=======
     if not (file_ext == 'pt' or file_ext == 'pkl'):
         raise pyrado.ValueErr(given=file_ext, eq_constraint='pt or pkl')
->>>>>>> 9c92adcc
     if not osp.isdir(save_dir):
         raise pyrado.PathErr(given=save_dir)
 
@@ -146,12 +137,9 @@
         if file_ext == 'pt':
             to.save(obj, osp.join(save_dir, f"{name}.{file_ext}"))
 
-<<<<<<< HEAD
-=======
         elif file_ext == 'pkl':
             joblib.dump(obj, osp.join(save_dir, f"{name}.{file_ext}"))
 
->>>>>>> 9c92adcc
     else:
         if not isinstance(meta_info, dict):
             raise pyrado.TypeErr(given=meta_info, expected_type=dict)
@@ -166,8 +154,6 @@
             else:
                 to.save(obj, osp.join(save_dir, f"{name}.{file_ext}"))
 
-<<<<<<< HEAD
-=======
         elif file_ext == 'pkl':
             if 'prefix' in meta_info and 'suffix' in meta_info:
                 joblib.dump(obj, osp.join(save_dir, f"{meta_info['prefix']}_{name}_{meta_info['suffix']}.{file_ext}"))
@@ -178,31 +164,21 @@
             else:
                 joblib.dump(obj, osp.join(save_dir, f"{name}.{file_ext}"))
 
->>>>>>> 9c92adcc
 
 def load_prefix_suffix(obj, name: str, file_ext: str, load_dir: str, meta_info: [dict, None]):
     """
     Load an arbitrary object object using a prefix or suffix, depending on the meta information.
 
     :param obj: object to load into
-<<<<<<< HEAD
-    :param name: name of the object for saving
-=======
     :param name: name of the object for loading
->>>>>>> 9c92adcc
     :param file_ext: file extension, e.g. 'pt' for policies
     :param load_dir: directory to load from
     :param meta_info: meta information that can contain a pre- and/or suffix for altering the name
     """
     if not isinstance(name, str):
         raise pyrado.TypeErr(given=name, expected_type=str)
-<<<<<<< HEAD
-    if not (file_ext == 'pt'):
-        raise pyrado.ValueErr(given=file_ext, eq_constraint='pt')
-=======
     if not (file_ext == 'pt' or file_ext == 'pkl'):
         raise pyrado.ValueErr(given=file_ext, eq_constraint='pt or pkl')
->>>>>>> 9c92adcc
     if not osp.isdir(load_dir):
         raise pyrado.PathErr(given=load_dir)
 
@@ -210,12 +186,9 @@
         if file_ext == 'pt':
             obj.load_state_dict(to.load(osp.join(load_dir, f"{name}.{file_ext}")).state_dict())
 
-<<<<<<< HEAD
-=======
         elif file_ext == 'pkl':
             obj = joblib.load(osp.join(load_dir, f"{name}.{file_ext}"))
 
->>>>>>> 9c92adcc
     else:
         if not isinstance(meta_info, dict):
             raise pyrado.TypeErr(given=meta_info, expected_type=dict)
@@ -236,8 +209,6 @@
             else:
                 obj.load_state_dict(to.load(osp.join(load_dir, f"{name}.{file_ext}")).state_dict())
 
-<<<<<<< HEAD
-=======
         if file_ext == 'pkl':
             if 'prefix' in meta_info and 'suffix' in meta_info:
                 obj = joblib.load(osp.join(load_dir, f"{meta_info['prefix']}_{name}_{meta_info['suffix']}.{file_ext}"))
@@ -248,7 +219,6 @@
             else:
                 obj = joblib.load(osp.join(load_dir, f"{name}.{file_ext}"))
 
->>>>>>> 9c92adcc
     return obj
 
 
